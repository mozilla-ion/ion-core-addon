--- conflicted
+++ resolved
@@ -3,11 +3,7 @@
   "author": "Mozilla",
   "manifest_version": 2,
   "name": "Mozilla Rally",
-<<<<<<< HEAD
-  "version": "1.2.1",
-=======
   "version": "1.3.0",
->>>>>>> 1126da47
   "homepage_url": "https://github.com/mozilla-rally/rally-core-addon",
 
   "icons": {
