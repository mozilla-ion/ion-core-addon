# Unreleased changes

[Full changelog](https://github.com/mozilla-rally/core-addon/compare/v1.0.0...master)

* [#457](https://github.com/mozilla-rally/rally-core-addon/pull/457): Integrate color palette for study categories.

# v1.0.0 (2021-03-09)

[Full changelog](https://github.com/mozilla-rally/core-addon/compare/v0.10.0...v1.0.0)

* [#432](https://github.com/mozilla-rally/rally-core-addon/pull/432): Add additional `target="_blank"` and `rel="noopener noreferrer"` to external links.
* [#434](https://github.com/mozilla-rally/rally-core-addon/pull/434): Change "will" to "may" in the "leave rally" modal copy.
* [#436](https://github.com/mozilla-rally/rally-core-addon/pull/436/): Change wording on demographic survey to "race / ethnicity".
* [#435](https://github.com/mozilla-rally/rally-core-addon/pull/435): Remove waitlist link from non-US add-on splash page.
* [#443](https://github.com/mozilla-rally/rally-core-addon/pull/443): Prepare for release:
  * enable data submission;
  * change the website URL to `rally.mozilla.org`;
<<<<<<< HEAD
* [#400](https://github.com/mozilla-rally/rally-core-addon/pull/400):  Changes the "Manage Profile" flow to redirect back to the "Current Studies" page after update.
=======
* [#453](https://github.com/mozilla-rally/rally-core-addon/pull/453): Send deletion ID in uninstall URL, to handle deletion pings when add-on is removed directly.
>>>>>>> 553741ba

# v0.10.0 (2021-02-19)

[Full changelog](https://github.com/mozilla-rally/core-addon/compare/v0.9.0...v0.10.0)

* [#431](https://github.com/mozilla-rally/rally-core-addon/pull/431): change displayed add-on name to Mozilla Rally.
* [#386](https://github.com/mozilla-rally/rally-core-addon/pull/386): add remote-controllable "pause" state for studies.
* [#398](https://github.com/mozilla-rally/rally-core-addon/pull/398): Use shorter name for core add-on, for UI display purposes.
* [#392](https://github.com/mozilla-rally/rally-core-addon/pull/392): Implement the new consent logic to prevent running side-loaded studies.
* [#403](https://github.com/mozilla-rally/rally-core-addon/pull/403): Support opening the Rally control panel from the Rally website through the `open-rally` custom event.
* [#417](https://github.com/mozilla-rally/rally-core-addon/pull/417): Add `rel="noopener noreferrer"` to `a` tags with `target="_blank"`.
* [#407](https://github.com/mozilla-rally/rally-core-addon/pull/407): Update the study card background parallax to be a fixed height.
* [#419](https://github.com/mozilla-rally/rally-core-addon/pull/419): Update the "leave rally" and "leave this study" modal copy.
* [#383](https://github.com/mozilla-rally/rally-core-addon/pull/383): Add IRB consent notice into the Core Add-On.

# v0.9.0 (2021-02-09)

[Full changelog](https://github.com/mozilla-rally/core-addon/compare/v0.8.0...v0.9.0)

* [#318](https://github.com/mozilla-rally/rally-core-addon/pull/311): Use Remote Settings for fetching study metadata.
* [#328](https://github.com/mozilla-rally/rally-core-addon/pull/328): Update demographic survey to use "Latinx"; list answers for race question 4 alphabetically.
* [#334](https://github.com/mozilla-rally/rally-core-addon/pull/334): Make Mocha stricter about unhandled exceptions in tests; fix the enable data submission option.
 * [341](https://github.com/mozilla-rally/rally-core-addon/pull/341): Update options page favicon, toolbar icon, and addon image to use the new Rally branding.
* [#344](https://github.com/mozilla-rally/rally-core-addon/pull/344): Create splash page for non-US users in the Core Add-On.
* [#286](https://github.com/mozilla-rally/core-addon/pull/286): Adds a "clear this response" button to demographic survey questions.
* [#349](https://github.com/mozilla-rally/core-addon/pull/349): Adds a "manage profile" page, where a user can update their demographic survey answers.
* [#350](https://github.com/mozilla-rally/rally-core-addon/pull/350): Simplify study schema for the remote settings, and make code consistent with new names.
* [#361](https://github.com/mozilla-rally/rally-core-addon/pull/361): Implements a new study card design.
* [#362](https://github.com/mozilla-rally/rally-core-addon/pull/362): Adds redirect to "sorry to see you go" page when user uninstalls Rally.
* [#363](https://github.com/mozilla-rally/rally-core-addon/pull/363): Adds an arrow flourish to the first run welcome page.

# v0.8.0 (2021-02-01)

[Full changelog](https://github.com/mozilla-rally/core-addon/compare/v0.7.1...v0.8.0)

* Core-Addon
  * [#294](https://github.com/mozilla-rally/core-addon/pull/294): Only process messages from known, installed studies. Additionally rename `ionInstalled` to `studyInstalled`.
  * [#301](https://github.com/mozilla-rally/core-addon/pull/301): Correctly report the zip code in the demographics survey.
  * [#298](https://github.com/mozilla-rally/core-addon/pull/298): Disable Rally on locales other than `en-US`. The ` --config-disable-locale-check` build option allows overriding the check for developer workflows on other locales.
  * [#305](https://github.com/mozilla-rally/core-addon/pull/305): Disable data submission to enable safer QA.
* `rally.js`
  * [#306](https://github.com/mozilla-rally/core-addon/pull/306): Add a developer mode. When enabled it allows developer to dump the content of pings to the browser console and prevents the Rally information page to be opened if no core-addon is found.

# v0.7.1 (2021-01-13)

[Full changelog](https://github.com/mozilla-rally/core-addon/compare/v0.7.0...v0.7.1)

* Core-Addon
  * [#299](https://github.com/mozilla-rally/core-addon/pull/299): Change the link to the sample Rally demo addon.

# v0.7.0 (2021-01-11)

[Full changelog](https://github.com/mozilla-rally/core-addon/compare/v0.6.1...v0.7.0)

* Core-Addon
  * [#237](https://github.com/mozilla-rally/core-addon/pull/237): Remove reliance on the Firefox Pioner ID pref.
  * **Breaking change** - [#262](https://github.com/mozilla-rally/core-addon/pull/262): rename the org from `mozilla-ion` to `mozilla-rally`. Without this change the core add-on won't be able to communicate with the test website.
  * [#271](https://github.com/mozilla-rally/core-addon/pull/271): drop or change references to `Ion` in the codebase. This additionally changes the add-on id to `rally-core@mozilla.org`.
  * **Breaking change** - [#282](https://github.com/mozilla-rally/core-addon/pull/282): listen for messages from the Rally staging site vs. the github.io site.
  * [#283](https://github.com/mozilla-rally/core-addon/pull/283): Copy only the needed font files used by the core add-on; copy only the `woff2` versions.
  * [#288](https://github.com/mozilla-rally/core-addon/pull/288) Fix a bug where studies are not displayed after the first time the option page was opened.
  * [#285](https://github.com/mozilla-rally/core-addon/pull/285) & [#290](https://github.com/mozilla-rally/core-addon/pull/290): Update the "how it works" and "FAQ" links to point to the corresponding staging site pages.
* `rally.js`
  * **Breaking change** - [#262](https://github.com/mozilla-rally/core-addon/pull/262): rename the org from `mozilla-ion` to `mozilla-rally`. Without this change no communication with the core add-on is possible.
  * [#269](https://github.com/mozilla-rally/core-addon/pull/269): Allow using the Rally.js support library without a bundler.

# v0.6.1 (2020-12-09)

[Full changelog](https://github.com/mozilla-rally/core-addon/compare/v0.6.0...v0.7.0)

* Added this changelog file.
* The data collected from the demographic survey is being submitted to the Rally servers.
* The full onboarding flow is now complete.<|MERGE_RESOLUTION|>--- conflicted
+++ resolved
@@ -3,6 +3,7 @@
 [Full changelog](https://github.com/mozilla-rally/core-addon/compare/v1.0.0...master)
 
 * [#457](https://github.com/mozilla-rally/rally-core-addon/pull/457): Integrate color palette for study categories.
+* [#400](https://github.com/mozilla-rally/rally-core-addon/pull/400):  Changes the "Manage Profile" flow to redirect back to the "Current Studies" page after update.
 
 # v1.0.0 (2021-03-09)
 
@@ -15,11 +16,7 @@
 * [#443](https://github.com/mozilla-rally/rally-core-addon/pull/443): Prepare for release:
   * enable data submission;
   * change the website URL to `rally.mozilla.org`;
-<<<<<<< HEAD
-* [#400](https://github.com/mozilla-rally/rally-core-addon/pull/400):  Changes the "Manage Profile" flow to redirect back to the "Current Studies" page after update.
-=======
 * [#453](https://github.com/mozilla-rally/rally-core-addon/pull/453): Send deletion ID in uninstall URL, to handle deletion pings when add-on is removed directly.
->>>>>>> 553741ba
 
 # v0.10.0 (2021-02-19)
 
